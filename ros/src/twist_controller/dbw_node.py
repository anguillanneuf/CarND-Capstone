--- conflicted
+++ resolved
@@ -62,11 +62,7 @@
                                          BrakeCmd, queue_size=1)
 
         # TODO: Create `TwistController` object
-<<<<<<< HEAD
         self.controller = Controller(kp,ki,kd,decel_limit,accel_limit,brake_deadband,wheel_base, steer_ratio,
-=======
-        self.controller = Controller(kp, ki, kd, decel_limit, accel_limit, wheel_base, steer_ratio,
->>>>>>> 3942ee70
                                      min_speed, max_lat_accel, max_steer_angle)
 
         # TODO: Subscribe to all the topics you need to
