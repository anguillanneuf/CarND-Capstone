--- conflicted
+++ resolved
@@ -37,12 +37,8 @@
 
 
 class Traffic(Enum):
-<<<<<<< HEAD
-    FREE =1
-=======
     """ Traffic state"""
     FREE = 1
->>>>>>> 35c47030
     IN_BRAKE_ZONE = 2
     IN_STOPPING = 3
     SPEED_UP = 4
@@ -84,7 +80,6 @@
         self.max_brake = rospy.get_param('~max_brake', 10.)
         self.max_jerk = rospy.get_param('~max_jerk')
         # only for test in simulator
-<<<<<<< HEAD
         traffic_light_config_file = rospy.get_param('/traffic_light_config')
         if traffic_light_config_file is not None:
             config = yaml.load(traffic_light_config_file)
@@ -93,10 +88,6 @@
             self.light_positions =[]
 
         self.light_pos_wps =[]
-=======
-        self.light_positions = rospy.get_param('~light_positions')
-        self.light_pos_wps = []
->>>>>>> 35c47030
 
         # for normal driving
         self.waypoints = None
@@ -269,7 +260,6 @@
         lane.header.frame_id = '/world'
         lane.header.stamp = rospy.Time.now()
         # find next waypoint index
-<<<<<<< HEAD
         predicted_wp,next_wp_idx = WaypointUpdater.predict_next_waypoint(self.waypoints, self.current_pose,
                                                                          self.current_vel,self.next_wp_idx)
         #if next_wp_idx > self.next_wp_idx:
@@ -278,19 +268,6 @@
         if self.augmented_wps is not None:
             predicted_wp,next_wp = WaypointUpdater.predict_next_waypoint(self.augmented_wps,self.current_pose,
                                                                        self.current_vel,0)
-=======
-        predicted_wp, next_wp_idx = WaypointUpdater.predict_next_waypoint(
-            self.waypoints, self.current_pose, self.current_vel, self.next_wp_idx)
-
-        #predicted_wp = next_wp_idx
-        # if next_wp_idx > self.next_wp_idx:
-        #    rospy.logwarn("Next WayPoint:%d", next_wp_idx)
-
-        if self.augmented_wps is not None:
-            predicted_wp, next_wp = WaypointUpdater.predict_next_waypoint(
-                self.augmented_wps, self.current_pose, self.current_vel)
-            #predicted_wp = next_wp
->>>>>>> 35c47030
             lane.waypoints = self.augmented_wps[predicted_wp:]
             self.augmented_wps = self.augmented_wps[predicted_wp:]
         else:
@@ -321,7 +298,6 @@
                 self.light_pos_wps.append(next_wp - 2)
 
     def traffic_cb(self, msg):
-<<<<<<< HEAD
         # TODO: Callback for /traffic_waypoint message. Implement
         def handle_free():
             if msg.data > self.next_wp_idx:
@@ -352,41 +328,9 @@
         return
         handlers[self.traffic_state]()
 
-=======
-        """Traffic light position and state coming from perception subsystem"""
-        return  # Curently disabled only light detection is implemented
-        if self.waypoints is None or self.current_pose is None:
-            return
-
-        # traffic light state = red is detected
-        if self.tl_waypoint < msg.data and msg.data > self.next_wp_idx:
-            rospy.logwarn(
-                "traffic light at Waypoint:%d is RED",
-                self.tl_waypoint)
-            self.tl_waypoint = msg.data
-            d = WaypointUpdater.distance_waypoints(
-                self.waypoints, self.next_wp_idx, self.tl_waypoint)
-            self.brake_wps, self.brake_start_wp = self.generate_brake_path_with_constraint_distance(
-                self.current_vel, d)
-
-        # traffic light previous is red
-        elif msg.data == -1 and self.next_wp_idx > self.tl_waypoint and self.tl_waypoint != -1:
-
-            rospy.logwarn(
-                "traffic light at Waypoint:%d is GREEN",
-                self.tl_waypoint)
-            # stop braking
-            self.brake_start_wp = self.total_wp_num
-            # speed upa car
-            self.speedup_wps, self.speedup_stop_wp = self.generate_speedup_path(
-                self.current_vel, self.target_vel, self.current_pose.pose)
-            self.tl_waypoint = -1
->>>>>>> 35c47030
-
-    def traffic_lights_cb(self, msg):
-        """ /!\ Development only, available on simulator only, remove before submission /!\
-        3D position of traffic lights in the map coordinates system
-        """
+
+    def traffic_lights_cb(self,msg):
+
         def handle_free():
             for i in range(len(self.light_pos_wps)):
                 if self.next_wp_idx < self.light_pos_wps[i]:
@@ -448,7 +392,6 @@
                 self.traffic_state = Traffic.FREE
                 rospy.logwarn("state enters FREE")
 
-<<<<<<< HEAD
         if self.waypoints is None or self.current_pose is None or self.next_tf_idx >= len(self.light_positions):
             return
 
@@ -456,17 +399,6 @@
                     Traffic.IN_BRAKE_ZONE:handle_in_brakezone,
                     Traffic.SPEED_UP:handle_speedup,
                     Traffic.IN_STOPPING:handle_in_stopping}
-=======
-        # rospy.logwarn("traffic lights count %d", len(msg.lights))
-        if self.waypoints is None or self.current_pose is None or self.next_tf_idx >= len(
-                self.light_positions):
-            return
-
-        handlers = {Traffic.FREE: handle_free,
-                    Traffic.IN_BRAKE_ZONE: handle_in_brakezone,
-                    Traffic.SPEED_UP: handle_speedup,
-                    Traffic.IN_STOPPING: handle_in_stopping}
->>>>>>> 35c47030
 
         handlers[self.traffic_state]()
 
