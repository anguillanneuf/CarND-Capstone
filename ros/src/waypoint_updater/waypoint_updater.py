--- conflicted
+++ resolved
@@ -6,11 +6,7 @@
 from std_msgs.msg import Int32
 from geometry_msgs.msg import PoseStamped
 from styx_msgs.msg import Lane, Waypoint
-<<<<<<< HEAD
-from std_msgs.msg import Int32
-=======
 from python_common.helper import MathHelper
->>>>>>> 3942ee70
 
 import math
 from scipy.interpolate import CubicSpline
@@ -40,7 +36,8 @@
 
         rospy.Subscriber('/current_pose', PoseStamped, self.pose_cb)
         rospy.Subscriber('/base_waypoints', Lane, self.waypoints_cb)
-<<<<<<< HEAD
+        rospy.Subscriber('/traffic_waypoint', Int32, self.traffic_cb)
+        rospy.Subscriber('/obstacle_waypoint', PoseStamped, self.obstacle_cb)
 
         # TODO: Add a subscriber for /traffic_waypoint and /obstacle_waypoint below
         rospy.Subscriber('/traffic_waypoint', Int32,self.traffic_cb)
@@ -56,22 +53,10 @@
         self.accel_cs, self.accel_distance = self.get_smooth_cubic_spline(self.velocity,accelerate_rate,max_jerk)
         self.decel_cs, self.decel_distance = self.get_smooth_cubic_spline(self.velocity,brake_rate,max_jerk)
 
-=======
-        rospy.Subscriber('/traffic_waypoint', Int32, self.traffic_cb)
-        rospy.Subscriber('/obstacle_waypoint', PoseStamped, self.obstacle_cb)
-
-        self.final_waypoints_pub = rospy.Publisher('final_waypoints', Lane, queue_size=1)
-
-        self.current_pose = None
->>>>>>> 3942ee70
         self.waypoints = None
         self.current_pose = None
         self.next_wp_idx = 0
-<<<<<<< HEAD
         self.tl_waypoint= -1
-=======
-        self.traffic_idx = -1
->>>>>>> 3942ee70
 
         rospy.spin()
 
@@ -132,7 +117,7 @@
         for i in range(1,next_wp):
             d = self.distance(self.waypoints, next_wp -i, next_wp) -d0
             if d < self.decel_distance:
-                rospy.logwarn('slow down before :%f, udpate:%f',self.waypoints[(next_wp -i)].twist.twist.linear.x,self.decel_cs(d) )
+                # rospy.logwarn('slow down before :%f, udpate:%f',self.waypoints[(next_wp -i)].twist.twist.linear.x,self.decel_cs(d) )
                 self.waypoints[ (next_wp -i)].twist.twist.linear.x = abs(self.decel_cs(d))
             else:
                 break;
@@ -160,7 +145,7 @@
         for i in range(wp_trip_count-next_wp):
             d = self.distance(self.waypoints,next_wp, i+next_wp) +d0
             if d<self.accel_distance:
-                rospy.logwarn('speed up before :%f, udpate:%f',self.waypoints[i+next_wp].twist.twist.linear.x,self.accel_cs(d))
+                # rospy.logwarn('speed up before :%f, udpate:%f',self.waypoints[i+next_wp].twist.twist.linear.x,self.accel_cs(d))
                 self.waypoints[i+next_wp].twist.twist.linear.x = abs(self.accel_cs(d))
             else:
                 break
@@ -173,7 +158,6 @@
 
 
     def pose_cb(self, msg):
-<<<<<<< HEAD
         # TODO: Done Implement
 
         # rospy.loginfo('current_pose Received - x:%d, y:%d,z:%d', msg.pose.position.x, msg.pose.position.y,
@@ -201,7 +185,7 @@
                 lane.waypoints = self.waypoints[start:stop]
                 self.final_waypoints_pub.publish(lane)
 
-                rospy.logwarn("Next waypoint:%d",self.next_wp_idx)
+                # rospy.logwarn("Next waypoint:%d",self.next_wp_idx)
 
     def waypoints_cb(self, waypoints):
         # TODO: Done Implement
@@ -234,71 +218,14 @@
                 stop = min(self.next_wp_idx + LOOKAHEAD_WPS, len(self.waypoints))
                 lane.waypoints = self.waypoints[start:stop]
                 self.final_waypoints_pub.publish(lane)
-                rospy.logwarn("Next waypoint:%d", self.next_wp_idx)
-
-
-=======
-        self.current_pose = msg
-        if LOG:
-            rospy.loginfo('current_pose Received - x:%d, y:%d,z:%d', msg.pose.position.x,
-            msg.pose.position.y, msg.pose.position.z)
-
-        if self.waypoints is None:
-            return
-
-        # get next waypoint index
-        (_, _, yaw) = tf.transformations.euler_from_quaternion([self.current_pose.pose.orientation.x,
-                                                                self.current_pose.pose.orientation.y,
-                                                                self.current_pose.pose.orientation.z,
-                                                                self.current_pose.pose.orientation.w])
-        closest_wp_idx = self.next_wp_idx
-
-        for start in range(self.next_wp_idx,len(self.waypoints),LOOKAHEAD_WPS):
-            stop = min(start+LOOKAHEAD_WPS,len(self.waypoints))
-            distances = [ MathHelper.distance(self.current_pose.pose.position,
-                                                   self.waypoints[idx].pose.pose.position)
-                          for idx in range(start,stop)]
-            arg_min_idx = np.argmin(distances)
-            # stop searching
-            if arg_min_idx< (stop - start -1):
-                closest_wp_idx = start + arg_min_idx
-                y_wp = self.waypoints[closest_wp_idx].pose.pose.position.y
-                x_wp = self.waypoints[closest_wp_idx].pose.pose.position.x
-                y = self.current_pose.pose.position.y
-                x = self.current_pose.pose.position.x
-                heading = math.atan2(y_wp -y, x_wp - x)
-
-                if math.fabs(heading - yaw) > math.pi/3:
-                    closest_wp_idx +=1
-                break
-
-        if LOG:
-            rospy.loginfo('next_wp_index:%d', closest_wp_idx)
-        if closest_wp_idx > self.next_wp_idx:
-            self.next_wp_idx = closest_wp_idx
-            # publish new final waypoints
-            lane = Lane()
-            lane.header.frame_id = '/world'
-            lane.header.stamp = rospy.Time(0)
-            lane.waypoints = self.waypoints[self.next_wp_idx:(self.next_wp_idx+LOOKAHEAD_WPS)]
-            self.final_waypoints_pub.publish(lane)
-            if LOG:
-                rospy.loginfo('publish final waypoint - next_wp_index:%d', self.next_wp_idx)
-
-    def waypoints_cb(self, msg):
-        self.waypoints = msg.waypoints
-        if LOG:
-            rospy.loginfo('waypoints Received - count:%d',len(msg.waypoints))
-
-    def traffic_cb(self, msg):
-        self.traffic_idx = msg.data
->>>>>>> 3942ee70
+                # rospy.logwarn("Next waypoint:%d", self.next_wp_idx)
+
+
 
     def obstacle_cb(self, msg):
         # TODO: Callback for /obstacle_waypoint message. We will implement it later
         pass
 
-<<<<<<< HEAD
     def find_next_waypoint(self, pose, start_wp=0):
         '''
         Get the next waypoint index
@@ -333,18 +260,14 @@
 
         return closest_wp_idx
 
+    @staticmethod
     def get_waypoint_velocity(self, waypoint):
-=======
-    @staticmethod
-    def get_waypoint_velocity(waypoint):
->>>>>>> 3942ee70
         return waypoint.twist.twist.linear.x
 
     @staticmethod
     def set_waypoint_velocity(waypoints, waypoint, velocity):
         waypoints[waypoint].twist.twist.linear.x = velocity
 
-<<<<<<< HEAD
     def distance(self, waypoints, wp1, wp2):
         dist = 0
         dl = lambda a, b: math.sqrt((a.x-b.x)**2 + (a.y-b.y)**2  + (a.z-b.z)**2)
@@ -358,8 +281,6 @@
         return  math.sqrt((pos1.x - pos2.x) ** 2 + (pos1.y - pos2.y) ** 2 + (pos1.z - pos2.z) ** 2)
 
 
-=======
->>>>>>> 3942ee70
 if __name__ == '__main__':
     try:
         WaypointUpdater()
