#!/usr/bin/env python
import rospy
from sensor_msgs.msg import Image
from styx_msgs.msg import TrafficLight
from cv_bridge import CvBridge
from light_classification.tl_classifier import TLClassifier
import math
import sys

from detector import Detector

STATE_COUNT_THRESHOLD = 2

class RealDetector(Detector):
    def __init__(self):
        Detector.__init__(self)
        self.bridge = CvBridge()
        self.light_classifier = TLClassifier()
        self.state = TrafficLight.UNKNOWN
        self.state_count = 0
<<<<<<< HEAD
        rospy.Subscriber('/image_color', Image, self.image_cb)
        # notify waypoint updator that tl_detector is initialized
        self.upcoming_red_light_pub.publish(self.last_wp)
        rospy.spin()
=======
        rospy.Subscriber('/image_color', Image, self.image_cb, queue_size=1, buff_size=5760000)
>>>>>>> bd2553dd

    def image_cb(self, msg):
        """Identifies red lights in the incoming camera image and publishes the index
            of the waypoint closest to the red light's stop line to /traffic_waypoint

        Args:
            msg (Image): image from car-mounted camera

        """
        wp = self.get_closest_stop_line()
        # if the next traffic light is far away, 200 waypoints is 100 meter
        if wp - self.car_index > 200:
            self.upcoming_red_light_pub.publish(-1)
            return

        state = self.process_traffic_lights(msg)

        if self.state != state:
            self.state_count = 1
            self.state = state
        else:
            self.state_count += 1
            if self.state_count >= STATE_COUNT_THRESHOLD:
                if self.state == TrafficLight.GREEN:
                    wp = -1
                self.upcoming_red_light_pub.publish(wp)

    def process_traffic_lights(self,image):
        """Finds closest visible traffic light, if one exists, and determines its
            location and color
        Returns:
            int: index of waypoint closes to the upcoming stop line for a traffic light (-1 if none exists)
            int: ID of traffic light color (specified in styx_msgs/TrafficLight)
        """
        rgb_image = self.bridge.imgmsg_to_cv2(image, "rgb8")
        return self.light_classifier.get_classification(rgb_image)

    def get_closest_stop_line(self):
        if self.waypoints is None or self.car_index is None:
            return None

        # find next stop line
        next_stop_index = 0
        for i in range(len(self.stop_wps)):
            if self.stop_wps[i] > self.car_index:
                next_stop_index = i
                break

        return self.stop_wps[next_stop_index]<|MERGE_RESOLUTION|>--- conflicted
+++ resolved
@@ -18,14 +18,11 @@
         self.light_classifier = TLClassifier()
         self.state = TrafficLight.UNKNOWN
         self.state_count = 0
-<<<<<<< HEAD
+
         rospy.Subscriber('/image_color', Image, self.image_cb)
         # notify waypoint updator that tl_detector is initialized
         self.upcoming_red_light_pub.publish(self.last_wp)
         rospy.spin()
-=======
-        rospy.Subscriber('/image_color', Image, self.image_cb, queue_size=1, buff_size=5760000)
->>>>>>> bd2553dd
 
     def image_cb(self, msg):
         """Identifies red lights in the incoming camera image and publishes the index
