--- conflicted
+++ resolved
@@ -6,6 +6,7 @@
 from std_msgs.msg import Int32
 from geometry_msgs.msg import PoseStamped
 from styx_msgs.msg import Lane, Waypoint
+from geometry_msgs.msg import TwistStamped
 from python_common.helper import MathHelper
 
 import math
@@ -27,12 +28,8 @@
 '''
 
 LOOKAHEAD_WPS = 200 # Number of waypoints we will publish. You can change this number
-<<<<<<< HEAD
+T_STEP_SIZE = 0.02 # time step for slowdown or speedup
 LOG = False # Set to true to enable logs
-=======
-T_STEP_SIZE = 0.02 # time step for slowdown or speedup
-
->>>>>>> 2357896f
 
 class WaypointUpdater(object):
     def __init__(self):
@@ -43,6 +40,7 @@
         rospy.Subscriber('/base_waypoints', Lane, self.waypoints_cb)
         rospy.Subscriber('/traffic_waypoint', Int32, self.traffic_cb)
         rospy.Subscriber('/obstacle_waypoint', PoseStamped, self.obstacle_cb)
+        rospy.Subscriber('/current_velocity', TwistStamped, self.current_vel_cb)
 
         # TODO: Add a subscriber for /traffic_waypoint and /obstacle_waypoint below
         rospy.Subscriber('/traffic_waypoint', Int32,self.traffic_cb)
@@ -51,20 +49,23 @@
 
         # TODO: Add other member variables you need below
         self.velocity = rospy.get_param('/waypoint_loader/velocity',20)*0.27778
-        accelerate_rate = rospy.get_param('~accelerate_rate', 1.)
-        brake_rate = rospy.get_param('~brake_rate', 1.)
-        max_jerk = rospy.get_param('~max_jerk')
-
-        self.accel_ds, self.accel_vs = self.get_smooth_cubic_spline(self.velocity,accelerate_rate,max_jerk)
-        self.decel_ds, self.decel_vs = self.get_smooth_cubic_spline(self.velocity,brake_rate,max_jerk)
+        self.accelerate_rate = rospy.get_param('~accelerate_rate', 1.)
+        self.brake_rate = rospy.get_param('~brake_rate', 1.)
+        self.max_jerk = rospy.get_param('~max_jerk')
+
+        # self.accel_ds, self.accel_vs = self.get_smooth_cubic_spline(self.velocity,self.accelerate_rate,self.max_jerk)
+        # self.decel_ds, self.decel_vs = self.get_smooth_cubic_spline(self.velocity,self.brake_rate,self.max_jerk)
 
         self.waypoints = None
-        self.final_waypoints = None
+        self.augmented_wps = None
+        self.speedup_stop_wp = -1
+        self.brake_start_wp = 0
         self.total_wp_num = 0
 
         self.current_pose = None
         self.next_wp_idx = 0
         self.tl_waypoint= -1
+        self.current_vel = 0
 
         rospy.spin()
 
@@ -100,38 +101,30 @@
 
         return d_fitted,v_fitted
 
-    def update_speed_deceleration(self, pose, wp=None):
+    def update_speed_deceleration(self, target_pose):
         '''
         update speed if car needs to stop at a position, it follows a slow-down to position and speedup afterwards
         :param pose: position where car stops
-        :param wp: alternative to pose, a wp is index of related position
         :return: None
         '''
 
-        d0 = 0 # distance to next wp
-        if wp is not None:
-            next_wp = wp
-        else:
-            next_wp = self.find_next_waypoint(pose)
-            d0 = self.direct_distance(pose.position, self.waypoints[next_wp].pose.pose.position)
+
+        next_wp = self.find_next_waypoint(self.waypoints,target_pose)
+        d0 = self.direct_distance(target_pose.position, self.waypoints[next_wp].pose.pose.position)
+
+        d_fitted,v_fitted = self.get_smooth_cubic_spline(self.current_vel,self.brake_rate,self.max_jerk)
 
         # curve for de-acceleration
-        brake_distance = self.decel_ds[-1]
+        brake_distance = d_fitted[-1]
         brake_start_wp = next_wp
-        Xs = []
-        Ys = []
+
         Ds = []
-        Oz = []
+        Xs =[]
+        Ys =[]
+        Oz =[]
 
         for i in range(1,next_wp):
             d = self.distance(self.waypoints, next_wp -i, next_wp) -d0
-<<<<<<< HEAD
-            if d < self.decel_distance:
-                # rospy.logwarn('slow down before :%f, udpate:%f',self.waypoints[(next_wp -i)].twist.twist.linear.x,self.decel_cs(d) )
-                self.waypoints[ (next_wp -i)].twist.twist.linear.x = abs(self.decel_cs(d))
-            else:
-                break;
-=======
             Ds.append(d)
             Xs.append(self.waypoints[next_wp-i].pose.pose.position.x)
             Ys.append(self.waypoints[next_wp-i].pose.pose.position.y)
@@ -145,93 +138,128 @@
         Cs_y = CubicSpline(Ds,Ys,bc_type='natural')
         Cs_oz = CubicSpline(Ds,Oz,bc_type='natural')
 
-        Xfitted = Cs_x(self.decel_ds)
-        Yfitted = Cs_y(self.decel_ds)
-        Ozfitted = Cs_oz(self.decel_ds)
->>>>>>> 2357896f
-
-        augumented_waypoints=[]
-
-        for i in range(len(self.decel_ds)):
+        Xfitted = Cs_x(d_fitted)
+        Yfitted = Cs_y(d_fitted)
+        Ozfitted = Cs_oz(d_fitted)
+
+        augmented_waypoints=[]
+
+        for i in range(len(d_fitted)):
             p = Waypoint()
             p.pose.pose.position.x = Xfitted[i]
             p.pose.pose.position.y = Yfitted[i]
             p.pose.pose.position.z = 0
             p.pose.pose.orientation.z = Ozfitted[i]
-            p.twist.twist.linear.x = self.decel_vs[i]
-
-            augumented_waypoints.append(p)
-
+            p.twist.twist.linear.x = v_fitted[i]
+
+            augmented_waypoints.append(p)
+
+        # rospy.logdebug("fit points:")
+        # for i in range(len(Ds)):
+        #    rospy.logdebug("wp x:%.03f,y:%.03f,yaw:%.03f, distance:%.03f", Xs[i],
+        #                  Ys[i], Oz[i], Ds[i])
+
+        # rospy.logdebug("original waypoints:")
+        # for wp in self.waypoints[brake_start_wp:next_wp]:
+        #    rospy.logdebug("wp x:%.03f,y:%.03f,z:%.03f,yaw:%.03f,v:%.03f", wp.pose.pose.position.x,
+        #                  wp.pose.pose.position.y, wp.pose.pose.position.z,
+        #                  wp.pose.pose.orientation.z, wp.twist.twist.linear.x)
+
+        # rospy.logdebug("brake_start_wp: %d", brake_start_wp)
+        # rospy.logdebug("augmented waypoints")
+        # for wp, d in zip(augmented_waypoints, d_fitted):
+        #    rospy.logdebug("wp x:%.03f,y:%.03f,z:%.03f,yaw:%.03f,v:%.03f, d:%.03f", wp.pose.pose.position.x,
+        #                  wp.pose.pose.position.y, wp.pose.pose.position.z,
+        #                  wp.pose.pose.orientation.z, wp.twist.twist.linear.x, d)
         # reverse the list
-        return augumented_waypoints[::-1], brake_start_wp
-
-
-    def update_speed_speedup(self, pose, wp=None):
+        return augmented_waypoints[::-1], brake_start_wp
+
+
+    def update_speed_speedup(self, pose):
         '''
         update speed if car needs to stop at a position, it follows a slow-down to position and speedup afterwards
         :param pose: position where car stops
-        :param wp: alternative to pose, a wp is index of related position
         :return: None
         '''
 
-        d0 = 0
-        if wp is not None:
-            next_wp = wp
-        else:
-            next_wp = self.find_next_waypoint(pose)
-            d0 = self.direct_distance(pose.position, self.waypoints[next_wp].pose.pose.position)
-
-        wp_trip_count = len(self.waypoints)
-
-<<<<<<< HEAD
-        for i in range(wp_trip_count-next_wp):
-            d = self.distance(self.waypoints,next_wp, i+next_wp) +d0
-            if d<self.accel_distance:
-                # rospy.logwarn('speed up before :%f, udpate:%f',self.waypoints[i+next_wp].twist.twist.linear.x,self.accel_cs(d))
-                self.waypoints[i+next_wp].twist.twist.linear.x = abs(self.accel_cs(d))
-            else:
-=======
+        next_wp = self.find_next_waypoint(self.waypoints,pose)
+        d0 = self.direct_distance(pose.position, self.waypoints[next_wp].pose.pose.position)
+
+        d_fitted, v_fitted = self.get_smooth_cubic_spline(self.velocity, self.accelerate_rate, self.max_jerk)
+
         # curve for acceleration
-        accel_distance = self.accel_ds[-1]
-        accel_stop_wp = next_wp
-        Xs = []
+
+        # if current velocity is not zero, find the closest entry in generated trajectory where v ~ current velocity
+        v_idx = np.argmin(np.abs(v_fitted - self.current_vel))
+        speedup_distance = d_fitted[-1]
+        speedup_stop_wp = next_wp
+
+
+        Ds =[]
+        Xs =[]
         Ys = []
-        Ds = []
         Oz = []
-
-        for i in range(wp_trip_count- next_wp):
-            d = self.distance(self.waypoints, next_wp, next_wp+i) +d0
+        if d0 >0:
+            Ds = Ds.append(d_fitted[0])
+            Xs = Xs.append(pose.position.x)
+            Ys = Ys.append(pose.position.y)
+            Oz = Oz.append(pose.orientation.z)
+
+        for i in range(0, next_wp):
+            d = self.distance(self.waypoints, next_wp, next_wp + i) + d0 + d_fitted[v_idx]
+
             Ds.append(d)
             Xs.append(self.waypoints[next_wp + i].pose.pose.position.x)
             Ys.append(self.waypoints[next_wp + i].pose.pose.position.y)
             Oz.append(self.waypoints[next_wp + i].pose.pose.orientation.z)
-
-            if d > accel_distance:
-                accel_stop_wp = next_wp + i
->>>>>>> 2357896f
+            if d > speedup_distance:
+                speedup_stop_wp = next_wp + i
                 break
 
         Cs_x = CubicSpline(Ds, Xs, bc_type='natural')
         Cs_y = CubicSpline(Ds, Ys, bc_type='natural')
         Cs_oz = CubicSpline(Ds, Oz, bc_type='natural')
 
-        Xfitted = Cs_x(self.accel_ds)
-        Yfitted = Cs_y(self.accel_ds)
-        Ozfitted = Cs_oz(self.accel_ds)
-
-        augumented_waypoints = []
-
-        for i in range(len(self.decel_ds)):
+        # remove points which velocity < current_vel
+        d_fitted = d_fitted[v_idx:]
+        v_fitted = v_fitted[v_idx:]
+
+        Xfitted = Cs_x(d_fitted)
+        Yfitted = Cs_y(d_fitted)
+        Ozfitted = Cs_oz(d_fitted)
+
+        augmented_waypoints = []
+
+        for i in range(len(d_fitted)):
             p = Waypoint()
             p.pose.pose.position.x = Xfitted[i]
             p.pose.pose.position.y = Yfitted[i]
             p.pose.pose.position.z = 0
             p.pose.pose.orientation.z = Ozfitted[i]
-            p.twist.twist.linear.x = self.accel_vs[i]
-
-            augumented_waypoints.append(p)
-
-        return augumented_waypoints, accel_stop_wp
+            p.twist.twist.linear.x = v_fitted[i]
+
+            augmented_waypoints.append(p)
+
+        # rospy.logdebug("fit points:")
+        # for i in range(len(Ds)):
+        #     rospy.logdebug("wp x:%.03f,y:%.03f,yaw:%.03f, distance:%.03f", Xs[i],
+        #                 Ys[i], Oz[i],Ds[i])
+        #
+        # rospy.logwarn("original waypoints:")
+        # for wp in self.waypoints[next_wp:speedup_stop_wp]:
+        #     rospy.logdebug("wp x:%.03f,y:%.03f,z:%.03f,yaw:%.03f,v:%.03f", wp.pose.pose.position.x,
+        #                   wp.pose.pose.position.y, wp.pose.pose.position.z,
+        #                   wp.pose.pose.orientation.z, wp.twist.twist.linear.x)
+        #
+        # rospy.logdebug("speedup_stop_wp: %d", speedup_stop_wp)
+        # rospy.logdebug("augmented waypoints")
+        # for wp,d in zip(augmented_waypoints,d_fitted):
+        #     rospy.logdebug("wp x:%.03f,y:%.03f,z:%.03f,yaw:%.03f,v:%.03f, d:%.03f", wp.pose.pose.position.x,
+        #                   wp.pose.pose.position.y, wp.pose.pose.position.z,
+        #                   wp.pose.pose.orientation.z, wp.twist.twist.linear.x,d)
+
+
+        return augmented_waypoints, speedup_stop_wp
 
 
     def pose_cb(self, msg):
@@ -244,87 +272,81 @@
             # first time to update speed for acceleration to target speed and set the stop point
             if self.current_pose is None:
                 self.current_pose = msg
-                self.update_speed_speedup(self.current_pose.pose)
+                self.augmented_wps,self.speedup_stop_wp = self.update_speed_speedup(self.current_pose.pose)
             else:
                 self.current_pose = msg
-
-            # find next waypoint index
-            next_wp_idx = self.find_next_waypoint(self.waypoints,self.current_pose.pose,self.next_wp_idx)
-            if next_wp_idx >self.next_wp_idx:
-                rospy.logwarn("Next waypoint:%d",next_wp_idx)
-            self.next_wp_idx = next_wp_idx
-
-            # publish new final waypoints
-            next_wp_idx = self.find_next_waypoint(self.final_waypoints,self.current_pose.pose,0)
-            self.final_waypoints = self.final_waypoints[next_wp_idx:]
 
             lane = Lane()
             lane.header.frame_id = '/world'
             lane.header.stamp = rospy.Time.now()
-
-            stop  = min(LOOKAHEAD_WPS, len(self.final_waypoints))
-            if self.tl_waypoint is not -1:
-                stop = max(0,len(self.final_waypoints)- (self.total_wp_num -self.tl_waypoint))
-
-            lane.waypoints = self.waypoints[:stop]
+            # find next waypoint index
+            next_wp_idx = self.find_next_waypoint(self.waypoints,self.current_pose.pose,self.next_wp_idx)
+
+            if next_wp_idx > self.next_wp_idx:
+                rospy.logwarn("Next waypoint:%d", next_wp_idx)
+            # check if traffic light is present:
+            if next_wp_idx >= self.brake_start_wp:
+                # publish decelleration waypoints
+                passed_wp_idx = self.find_next_waypoint(self.augumented_wps,self.current_pose.pse,0)
+                self.augmented_wps = self.augmented_wps[passed_wp_idx:]
+                lane.waypoints = self.augmented_wps
+
+            elif next_wp_idx < self.speedup_stop_wp:
+                # publish acceleration waypoints:
+                passed_wp_idx = self.find_next_waypoint(self.augumented_wps, self.current_pose.pse, 0)
+                self.augmented_wps = self.augmented_wps[passed_wp_idx:]
+                count = len(self.augmented_wps)
+                lane.waypoints = self.augmented_wps
+                if count< LOOKAHEAD_WPS:
+                    stop = min(self.speedup_stop_wp + LOOKAHEAD_WPS -count,self.total_wp_num)
+                    lane.waypoints += self.waypoints[self.speedup_stop_wp:stop]
+            else:
+                # publish normal waypoints
+                if next_wp_idx > self.next_wp_idx:
+                    stop = min(next_wp_idx + LOOKAHEAD_WPS,self.total_wp_num)
+                    lane.waypoints = self.waypoints[next_wp_idx:stop]
+                    self.next_wp_idx = next_wp_idx
+
             self.final_waypoints_pub.publish(lane)
 
-
-<<<<<<< HEAD
-                # rospy.logwarn("Next waypoint:%d",self.next_wp_idx)
-=======
->>>>>>> 2357896f
 
     def waypoints_cb(self, waypoints):
         # TODO: Done Implement
         # rospy.logwarn('waypoints Received - count:%d',len(waypoints.waypoints))
         if self.waypoints is None:
             self.waypoints = waypoints.waypoints
-            self.final_waypoints = waypoints.waypoints
             self.total_wp_num = len(self.waypoints)
+            self.brake_start_wp = self.total_wp_num
+
 
 
     def traffic_cb(self, msg):
         # TODO: Callback for /traffic_waypoint message. Implement
-        if self.tl_waypoint == -1:
-            if msg.data >self.next_wp_idx:
-                self.tl_waypoint = msg.data
-                augumented_wps, brake_start_wp =\
-                    self.update_speed_deceleration(self.waypoints[self.tl_waypoint], wp=self.tl_waypoint)
-
-                remaining_wp = len(self.final_waypoints)
-                self.final_waypoints = self.final_waypoints[:remaining_wp - (self.total_wp_num - brake_start_wp)+1] + \
-                                       augumented_wps + self.final_waypoints[-(self.total_wp_num-self.tl_waypoint):]
-
-        else:
+        # traffic light state = red is detected
+        if self.tl_waypoint == -1 and msg.data > self.next_wp_idx:
+            self.tl_waypoint = msg.data
+            self.augumented_wps, self.brake_start_wp =\
+                    self.update_speed_deceleration(self.waypoints[self.tl_waypoint])
+
+        # traffic light previous is red
+        elif self.tl_waypoint is not -1:
+            self.tl_waypoint = msg.data
+
+            # traffic light is green
             if msg.data == -1:
-                # find next waypoint index
-
-<<<<<<< HEAD
-                self.next_wp_idx = self.find_next_waypoint(self.current_pose.pose, self.next_wp_idx)
-
-                # publish new final waypoints
-                lane = Lane()
-                lane.header.frame_id = '/world'
-                lane.header.stamp = rospy.Time.now()
-                start = self.next_wp_idx
-                stop = min(self.next_wp_idx + LOOKAHEAD_WPS, len(self.waypoints))
-                lane.waypoints = self.waypoints[start:stop]
-                self.final_waypoints_pub.publish(lane)
-                # rospy.logwarn("Next waypoint:%d", self.next_wp_idx)
-=======
-                augumented_wps,accel_stop_wp = self.update_speed_speedup(self.current_pose.pose)
->>>>>>> 2357896f
-
-                remaining_wp = len(self.final_waypoints)
-                self.final_waypoints = self.final_waypoints[:remaining_wp - (self.total_wp_num - self.tl_waypoint) + 1] + \
-                                       augumented_wps + self.final_waypoints[-(self.total_wp_num - self.accel_stop_wp):]
-                self.tl_waypoint = -1
-
+                self.brake_start_wp = self.total_wp_num
+                self.augumented_wps,self.speedup_stop_wp = self.update_speed_speedup(self.current_pose.pose)
+            # traffic light is updated with new position
+            else:
+                self.augumented_wps, self.brake_start_wp = \
+                self.update_speed_deceleration(self.waypoints[self.tl_waypoint])
 
     def obstacle_cb(self, msg):
         # TODO: Callback for /obstacle_waypoint message. We will implement it later
         pass
+
+    def current_vel_cb(self, msg):
+        self.current_vel = msg.twist.linear.x
 
     def find_next_waypoint(self, waypoints,pose, start_wp=0):
         '''
