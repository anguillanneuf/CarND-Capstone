#!/usr/bin/env python
import rospy
from sensor_msgs.msg import Image
from styx_msgs.msg import TrafficLight
from cv_bridge import CvBridge
from light_classification.tl_classifier import TLClassifier
import math
import sys

from detector import Detector

STATE_COUNT_THRESHOLD = 2

class RealDetector(Detector):
    def __init__(self):
        Detector.__init__(self)
        self.bridge = CvBridge()
        self.light_classifier = TLClassifier()
        self.state = TrafficLight.UNKNOWN
        self.state_count = 0
<<<<<<< HEAD
        rospy.Subscriber('/image_color', Image, self.image_cb)
        # notify waypoint updator that tl_detector is initialized
        self.upcoming_red_light_pub.publish(self.last_wp)
        rospy.spin()
=======
        rospy.Subscriber('/image_color', Image, self.image_cb, queue_size=1, buff_size=5760000)
>>>>>>> bd2553dd

    def image_cb(self, msg):
        """Identifies red lights in the incoming camera image and publishes the index
            of the waypoint closest to the red light's stop line to /traffic_waypoint

        Args:
            msg (Image): image from car-mounted camera

        """
        wp = self.get_closest_stop_line()
        # if the next traffic light is far away, 200 waypoints is 100 meter
        if wp - self.car_index > 200:
            self.upcoming_red_light_pub.publish(-1)
            return

        state = self.process_traffic_lights(msg)

        if self.state != state:
            self.state_count = 1
            self.state = state
        else:
            self.state_count += 1
            if self.state_count >= STATE_COUNT_THRESHOLD:
                if self.state == TrafficLight.GREEN:
                    wp = -1
                self.upcoming_red_light_pub.publish(wp)

    def process_traffic_lights(self,image):
        """Finds closest visible traffic light, if one exists, and determines its
            location and color
        Returns:
            int: index of waypoint closes to the upcoming stop line for a traffic light (-1 if none exists)
            int: ID of traffic light color (specified in styx_msgs/TrafficLight)
        """
        rgb_image = self.bridge.imgmsg_to_cv2(image, "rgb8")
        return self.light_classifier.get_classification(rgb_image)

    def get_closest_stop_line(self):
        if self.waypoints is None or self.car_index is None:
            return None

        # find next stop line
        next_stop_index = 0
        for i in range(len(self.stop_wps)):
            if self.stop_wps[i] > self.car_index:
                next_stop_index = i
                break

        return self.stop_wps[next_stop_index]<|MERGE_RESOLUTION|>--- conflicted
+++ resolved
@@ -9,7 +9,7 @@
 
 from detector import Detector
 
-STATE_COUNT_THRESHOLD = 2
+STATE_COUNT_THRESHOLD = 4
 
 class RealDetector(Detector):
     def __init__(self):
@@ -18,14 +18,9 @@
         self.light_classifier = TLClassifier()
         self.state = TrafficLight.UNKNOWN
         self.state_count = 0
-<<<<<<< HEAD
-        rospy.Subscriber('/image_color', Image, self.image_cb)
-        # notify waypoint updator that tl_detector is initialized
+        rospy.Subscriber('/image_color', Image, self.image_cb, queue_size=1, buff_size=5760000)
         self.upcoming_red_light_pub.publish(self.last_wp)
         rospy.spin()
-=======
-        rospy.Subscriber('/image_color', Image, self.image_cb, queue_size=1, buff_size=5760000)
->>>>>>> bd2553dd
 
     def image_cb(self, msg):
         """Identifies red lights in the incoming camera image and publishes the index
@@ -37,7 +32,7 @@
         """
         wp = self.get_closest_stop_line()
         # if the next traffic light is far away, 200 waypoints is 100 meter
-        if wp - self.car_index > 200:
+        if (wp - self.car_index) % len(self.waypoints) > 200:
             self.upcoming_red_light_pub.publish(-1)
             return
 
@@ -51,7 +46,8 @@
             if self.state_count >= STATE_COUNT_THRESHOLD:
                 if self.state == TrafficLight.GREEN:
                     wp = -1
-                self.upcoming_red_light_pub.publish(wp)
+                if self.state != TrafficLight.UNKNOWN:
+                    self.upcoming_red_light_pub.publish(wp)
 
     def process_traffic_lights(self,image):
         """Finds closest visible traffic light, if one exists, and determines its
