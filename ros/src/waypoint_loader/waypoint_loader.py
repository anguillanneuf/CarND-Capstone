--- conflicted
+++ resolved
@@ -68,7 +68,6 @@
         return waypoints
 
     def publish(self, waypoints):
-<<<<<<< HEAD
         rate = rospy.Rate(40)
         count = 0
         while not rospy.is_shutdown():
@@ -80,13 +79,6 @@
                 self.pub.publish(lane)
                 count +=1
             rate.sleep()
-=======
-        lane = Lane()
-        lane.header.frame_id = '/world'
-        lane.header.stamp = rospy.Time(0)
-        lane.waypoints = waypoints
-        self.pub.publish(lane)
->>>>>>> 729daeda
 
 
 if __name__ == '__main__':
