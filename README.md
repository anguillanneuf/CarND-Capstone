--- conflicted
+++ resolved
@@ -40,15 +40,11 @@
 source devel/setup.sh
 roslaunch launch/styx.launch
 ```
-<<<<<<< HEAD
 5. Run the simulator
-=======
-4. Run the simulator
 
 ### Real world testing
 1. Download [training bag](https://drive.google.com/file/d/0B2_h37bMVw3iYkdJTlRSUlJIamM/view?usp=sharing) that was recorded on the Udacity self-driving car
 2. Unzip the file
->>>>>>> 140691da
 ```bash
 unzip traffic_light_bag_files.zip
 ```
